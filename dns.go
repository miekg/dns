package dns

import "strconv"

const (
	year68     = 1 << 31 // For RFC1982 (Serial Arithmetic) calculations in 32 bits.
	defaultTtl = 3600    // Default internal TTL.

	// DefaultMsgSize is the standard default for messages larger than 512 bytes.
	DefaultMsgSize = 4096
	// MinMsgSize is the minimal size of a DNS packet.
	MinMsgSize = 512
	// MaxMsgSize is the largest possible DNS packet.
	MaxMsgSize = 65535
)

// Error represents a DNS error.
type Error struct{ err string }

func (e *Error) Error() string {
	if e == nil {
		return "dns: <nil>"
	}
	return "dns: " + e.err
}

// An RR represents a resource record.
type RR interface {
	// Header returns the header of an resource record. The header contains
	// everything up to the rdata.
	Header() *RR_Header
	// String returns the text representation of the resource record.
	String() string

	// copy returns a copy of the RR
	copy() RR

	// len returns the length (in octets) of the compressed or uncompressed RR in wire format.
	//
	// If compression is nil, the uncompressed size will be returned, otherwise the compressed
	// size will be returned and domain names will be added to the map for future compression.
	len(off int, compression map[string]struct{}) int

<<<<<<< HEAD
	// pack packs an RR into wire format.
	pack(msg []byte, off int, compression compressionMap, compress bool) (headerEnd int, off1 int, err error)

	// isDuplicate returns whether the two RRs are duplicates.
	isDuplicate(r2 RR) bool
=======
	// pack packs the records RDATA into wire format. The header will
	// already have been packed into msg.
	pack(msg []byte, off int, compression compressionMap, compress bool) (off1 int, err error)

	// unpack unpacks an RR from wire format.
	//
	// This will only be called on a new and empty RR type with only the header populated. It
	// will only be called if the record's RDATA is non-empty.
	unpack(msg []byte, off int) (off1 int, err error)

	// parse parses an RR from zone file format.
	//
	// This will only be called on a new and empty RR type with only the header populated.
	parse(c *zlexer, origin, file string) *ParseError
>>>>>>> db3d0ce1
}

// RR_Header is the header all DNS resource records share.
type RR_Header struct {
	Name     string `dns:"cdomain-name"`
	Rrtype   uint16
	Class    uint16
	Ttl      uint32
	Rdlength uint16 // Length of data after header.
}

// Header returns itself. This is here to make RR_Header implements the RR interface.
func (h *RR_Header) Header() *RR_Header { return h }

// Just to implement the RR interface.
func (h *RR_Header) copy() RR { return nil }

func (h *RR_Header) String() string {
	var s string

	if h.Rrtype == TypeOPT {
		s = ";"
		// and maybe other things
	}

	s += sprintName(h.Name) + "\t"
	s += strconv.FormatInt(int64(h.Ttl), 10) + "\t"
	s += Class(h.Class).String() + "\t"
	s += Type(h.Rrtype).String() + "\t"
	return s
}

func (h *RR_Header) len(off int, compression map[string]struct{}) int {
	l := domainNameLen(h.Name, off, compression, true)
	l += 10 // rrtype(2) + class(2) + ttl(4) + rdlength(2)
	return l
}

func (h *RR_Header) pack(msg []byte, off int, compression compressionMap, compress bool) (off1 int, err error) {
	// RR_Header has no RDATA to pack.
	return off, nil
}

func (h *RR_Header) unpack(msg []byte, off int) (int, error) {
	panic("dns: internal error: unpack should never be called on RR_Header")
}

func (h *RR_Header) parse(c *zlexer, origin, file string) *ParseError {
	panic("dns: internal error: parse should never be called on RR_Header")
}

// ToRFC3597 converts a known RR to the unknown RR representation from RFC 3597.
func (rr *RFC3597) ToRFC3597(r RR) error {
	buf := make([]byte, Len(r)*2)
	headerEnd, off, err := packRR(r, buf, 0, compressionMap{}, false)
	if err != nil {
		return err
	}
	buf = buf[:off]

	*rr = RFC3597{Hdr: *r.Header()}
	rr.Hdr.Rdlength = uint16(off - headerEnd)

	if noRdata(rr.Hdr) {
		return nil
	}

	_, err = rr.unpack(buf, headerEnd)
	if err != nil {
		return err
	}

	return nil
}<|MERGE_RESOLUTION|>--- conflicted
+++ resolved
@@ -41,13 +41,6 @@
 	// size will be returned and domain names will be added to the map for future compression.
 	len(off int, compression map[string]struct{}) int
 
-<<<<<<< HEAD
-	// pack packs an RR into wire format.
-	pack(msg []byte, off int, compression compressionMap, compress bool) (headerEnd int, off1 int, err error)
-
-	// isDuplicate returns whether the two RRs are duplicates.
-	isDuplicate(r2 RR) bool
-=======
 	// pack packs the records RDATA into wire format. The header will
 	// already have been packed into msg.
 	pack(msg []byte, off int, compression compressionMap, compress bool) (off1 int, err error)
@@ -58,11 +51,13 @@
 	// will only be called if the record's RDATA is non-empty.
 	unpack(msg []byte, off int) (off1 int, err error)
 
+  // isDuplicate returns whether the two RRs are duplicates.
+	isDuplicate(r2 RR) bool
+
 	// parse parses an RR from zone file format.
 	//
 	// This will only be called on a new and empty RR type with only the header populated.
 	parse(c *zlexer, origin, file string) *ParseError
->>>>>>> db3d0ce1
 }
 
 // RR_Header is the header all DNS resource records share.
