--- conflicted
+++ resolved
@@ -41,20 +41,15 @@
 	// size will be returned and domain names will be added to the map for future compression.
 	len(off int, compression map[string]struct{}) int
 
-<<<<<<< HEAD
 	// pack packs the records RDATA into wire format. The header will
 	// already have been packed into msg.
 	pack(msg []byte, off int, compression compressionMap, compress bool) (off1 int, err error)
-=======
-	// pack packs an RR into wire format.
-	pack(msg []byte, off int, compression compressionMap, compress bool) (headerEnd int, off1 int, err error)
 
 	// unpack unpacks an RR from wire format.
 	//
 	// This will only be called on a new and empty RR type with only the header populated. It
 	// will only be called if the record's RDATA is non-empty.
 	unpack(msg []byte, off int) (off1 int, err error)
->>>>>>> 813bd391
 }
 
 // RR_Header is the header all DNS resource records share.
@@ -93,14 +88,13 @@
 	return l
 }
 
-<<<<<<< HEAD
 func (h *RR_Header) pack(msg []byte, off int, compression compressionMap, compress bool) (off1 int, err error) {
 	// RR_Header has no RDATA to pack.
 	return off, nil
-=======
+}
+
 func (h *RR_Header) unpack(msg []byte, off int) (int, error) {
 	panic("dns: internal error: unpack should never be called on RR_Header")
->>>>>>> 813bd391
 }
 
 // ToRFC3597 converts a known RR to the unknown RR representation from RFC 3597.
