--- conflicted
+++ resolved
@@ -1,12 +1,4 @@
-<<<<<<< HEAD
 // SIG(0)
-=======
-// Copyright 2011 Miek Gieben. All rights reserved.
-// Use of this source code is governed by a BSD-style
-// license that can be found in the LICENSE file.
-
-// SIG0
->>>>>>> 9862d704
 //
 // From RFC 2931:
 //
@@ -14,16 +6,13 @@
 //     ... protection for glue records, DNS requests, protection for message headers
 //     on requests and responses, and protection of the overall integrity of a response.
 //
-<<<<<<< HEAD
 // It works like TSIG, except that SIG(0) uses public key cryptography, instead of the shared
 // secret approach in TSIG.
-=======
 // Supported algorithms: DSA, ECDSAP256SHA256, ECDSAP384SHA384, RSASHA1, RSASHA256 and
 // RSASHA512.
 //
 // Signing subsequent messages in multi-message sessions is not implemented.
 //
->>>>>>> 9862d704
 package dns
 
 import (
