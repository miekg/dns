--- conflicted
+++ resolved
@@ -58,11 +58,8 @@
 * http://quilt.io
 * https://github.com/ipdcode/hades (JD.COM)
 * https://github.com/StackExchange/dnscontrol/
-<<<<<<< HEAD
 * https://www.dnsperf.com/
-=======
 * https://dnssectest.net/
->>>>>>> e8c11471
 
 Send pull request if you want to be listed here.
 
