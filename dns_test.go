--- conflicted
+++ resolved
@@ -244,7 +244,6 @@
 	}
 }
 
-<<<<<<< HEAD
 func TestMsgLenTest(t *testing.T) {
 	makeMsg := func(question string, ans, ns, e []RR) *Msg {
 		msg := new(Msg)
@@ -273,7 +272,10 @@
 			t.Errorf("Predicted length is wrong: predicted %s (len=%d) %d, actual %d\n",
 				msg.Question[0].Name, len(msg.Answer), predicted, len(buf))
 			t.Fail()
-=======
+		}
+	}
+}
+
 func TestMsgLenTest2(t *testing.T) {
 	var testMessages = []string{
 		// google
@@ -327,7 +329,6 @@
 		if pacUnComp != m.Len() {
 			t.Errorf("msg.packLength()=%d actual=%d for test %d: %v",
 				m.Len(), pacUnComp, i, hexData)
->>>>>>> 21283d21
 		}
 	}
 }
