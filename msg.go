--- conflicted
+++ resolved
@@ -403,15 +403,10 @@
 	return string(s), off1, nil
 }
 
-<<<<<<< HEAD
 func packTxt(txt []string, msg []byte, offset int) (int, error) {
-	var err error
 	if offset >= len(msg) {
 		return offset, ErrBuf
 	}
-=======
-func packTxt(txt []string, msg []byte, offset int, tmp []byte) (int, error) {
->>>>>>> 1be73204
 	if len(txt) == 0 {
 		msg[offset] = 0
 		return offset, nil
