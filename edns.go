--- conflicted
+++ resolved
@@ -88,13 +88,11 @@
 	return l
 }
 
-<<<<<<< HEAD
-func (r1 *OPT) isDuplicate(r2 RR) bool { return false }
-=======
 func (rr *OPT) parse(c *zlexer, origin, file string) *ParseError {
 	panic("dns: internal error: parse should never be called on OPT")
 }
->>>>>>> db3d0ce1
+
+func (r1 *OPT) isDuplicate(r2 RR) bool { return false }
 
 // return the old value -> delete SetVersion?
 
